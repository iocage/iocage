--- conflicted
+++ resolved
@@ -433,7 +433,7 @@
     @staticmethod
     def get_version():
         """Sets the iocage configuration version."""
-        version = '27'
+        version = '28'
 
         return version
 
@@ -863,19 +863,17 @@
         for option in ('defaultrouter', 'defaultrouter6'):
             if conf.get(option) == 'none':
                 conf[option] = 'auto'
-
-<<<<<<< HEAD
-        # Version 27 keys
+        
+        # Version 27 key
+        if not conf.get('min_dyn_devfs_ruleset'):
+            conf['min_dyn_devfs_ruleset'] = '1000'
+        
+        # Version 28 keys
         for x in range(0, 4):
             if not conf.get(f"vnet{x}_mtu"):
                 conf[f"vnet{x}_mtu"] = 'auto'
         if not conf.get(f"vnet_default_mtu"):
             conf[f"vnet_default_mtu"] = '1500'
-=======
-        # Version 27 key
-        if not conf.get('min_dyn_devfs_ruleset'):
-            conf['min_dyn_devfs_ruleset'] = '1000'
->>>>>>> 753b2f35
 
         if not default:
             conf.update(jail_conf)
@@ -1214,15 +1212,12 @@
             'nat_forwards': 'none',
             'plugin_name': 'none',
             'plugin_repository': 'none',
-<<<<<<< HEAD
+            'min_dyn_devfs_ruleset': '1000',
             'vnet0_mtu': 'auto',
             'vnet1_mtu': 'auto',
             'vnet2_mtu': 'auto',
             'vnet3_mtu': 'auto',
             'vnet_default_mtu': '1500',
-=======
-            'min_dyn_devfs_ruleset': '1000',
->>>>>>> 753b2f35
         }
 
     def check_default_config(self):
@@ -2132,15 +2127,12 @@
             'nat_forwards': ('string', ),
             'plugin_name': ('string', ),
             'plugin_repository': ('string', ),
-<<<<<<< HEAD
+            'min_dyn_devfs_ruleset': ('string', ),
             "vnet0_mtu": ("string", ),
             "vnet1_mtu": ("string", ),
             "vnet2_mtu": ("string", ),
             "vnet3_mtu": ("string", ),
             "vnet_default_mtu": ("string", ),
-=======
-            'min_dyn_devfs_ruleset': ('string', ),
->>>>>>> 753b2f35
         }
 
         zfs_props = {
