--- conflicted
+++ resolved
@@ -702,7 +702,7 @@
                 su_env=pkg_env).exec_jail()
 
             if pkg_err:
-<<<<<<< HEAD
+                pkg_err_list.append(f'{pkg} :{pkg_stderr.decode().rstrip()}')
                 pkg_retry = 1
 
                 while True:
@@ -734,16 +734,6 @@
                             _callback=self.callback)
                     else:
                         break
-=======
-                pkg_err_list.append(f'{pkg} :{pkg_stderr.decode().rstrip()}')
-
-            if pkg_err and not self.plugin:
-                iocage_lib.ioc_common.logit({
-                    "level": "ERROR",
-                    "message": pkg_stderr.decode().rstrip()
-                },
-                    _callback=self.callback)
->>>>>>> 5c4921d5
 
         os.remove(f"{location}/root/etc/resolv.conf")
 
@@ -752,7 +742,6 @@
                                         silent=True)
 
         if self.plugin and pkg_err_list:
-            # TODO: Motivation behind returning this here ? Should this be moved in the for loop ?
             return ','.join(pkg_err_list)
 
     @staticmethod
